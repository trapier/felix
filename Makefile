# This Makefile builds Felix and packages it in various forms:
#
#                                                                      Go install
#                                                                         Glide
#                                                                           |
#                                                                           |
#                                                                           |
#                                                    +-------+              v
#                                                    | Felix |   +---------------------+
#                                                    |  Go   |   | calico/go-build     |
#                                                    |  code |   +---------------------+
#                                                    +-------+         /
#                                                           \         /
#                                                            \       /
#                                                             \     /
#                                                             go build
#                                                                 \
#                                                                  \
#                                                                   \
# +----------------------+                                           :
# | calico-build/centos7 |                                           v
# | calico-build/xenial  |                                 +------------------+
# | calico-build/trusty  |                                 | bin/calico-felix |
# +----------------------+                                 +------------------+
#                     \                                          /   /
#                      \             .--------------------------'   /
#                       \           /                              /
#                        \         /                      .-------'
#                         \       /                      /
#                     rpm/build-rpms                    /
#                   debian/build-debs                  /
#                           |                         /
#                           |                   docker build
#                           v                         |
#            +----------------------------+           |
#            |  RPM packages for Centos7  |           |
#            |  RPM packages for Centos6  |           v
#            | Debian packages for Xenial |    +--------------+
#            | Debian packages for Trusty |    | calico/felix |
#            +----------------------------+    +--------------+
#
#
#
###############################################################################
# The build architecture is select by setting the ARCH variable.
# For example: When building on ppc64le you could use ARCH=ppc64le make <....>.
# When ARCH is undefined it defaults to amd64.
ARCH?=amd64
ifeq ($(ARCH),amd64)
	ARCHTAG?=
	GO_BUILD_VER?=v0.9
	PROTOC_VER?=v0.1
	FV_TYPHAIMAGE?=calico/typha:v0.6.0-beta1-16-g512a0f2
endif

ifeq ($(ARCH),ppc64le)
	ARCHTAG:=-ppc64le
	GO_BUILD_VER?=latest
	PROTOC_VER?=latest
	FV_TYPHAIMAGE?=calico/typha-ppc64le:latest
endif

GO_BUILD_CONTAINER?=calico/go-build$(ARCHTAG):$(GO_BUILD_VER)
PROTOC_CONTAINER?=calico/protoc$(ARCHTAG):$(PROTOC_VER)

# Name used to tag the Felix container image when building.
FELIX_IMAGE_NAME?=calico/felix$(ARCHTAG):latest

# Name of the images to run FV tests against.
FV_FELIXIMAGE?=$(FELIX_IMAGE_NAME)
FV_ETCDIMAGE?=quay.io/coreos/etcd:v3.2.5$(ARCHTAG)
FV_K8SIMAGE?=gcr.io/google_containers/hyperkube$(ARCHTAG):v1.7.5
FV_GINKGO_NODES?=4

help:
	@echo "Felix Makefile"
	@echo
	@echo "Dependencies: docker 1.12+; go 1.7+"
	@echo
	@echo "Note: initial builds can be slow because they generate docker-based"
	@echo "build environments."
	@echo
	@echo "Initial set-up:"
	@echo
	@echo "  make update-tools  Update/install the go build dependencies."
	@echo
	@echo "Builds:"
	@echo
	@echo "  make all           Build all the binary packages."
	@echo "  make deb           Build debs in ./dist."
	@echo "  make rpm           Build rpms in ./dist."
	@echo "  make calico/felix  Build calico/felix docker image."
	@echo
	@echo "Tests:"
	@echo
	@echo "  make ut                Run UTs."
	@echo "  make go-cover-browser  Display go code coverage in browser."
	@echo
	@echo "Maintenance:"
	@echo
	@echo "  make update-vendor  Update the vendor directory with new "
	@echo "                      versions of upstream packages.  Record results"
	@echo "                      in glide.lock."
	@echo "  make go-fmt        Format our go code."
	@echo "  make clean         Remove binary files."

TOPDIR:=$(shell pwd)

# Disable make's implicit rules, which are not useful for golang, and slow down the build
# considerably.
.SUFFIXES:

all: deb rpm calico/felix
test: ut fv

# Figure out version information.  To support builds from release tarballs, we default to
# <unknown> if this isn't a git checkout.
GIT_COMMIT:=$(shell git rev-parse HEAD || echo '<unknown>')
BUILD_ID:=$(shell git rev-parse HEAD || uuidgen | sed 's/-//g')
GIT_DESCRIPTION:=$(shell git describe --tags || echo '<unknown>')

# Calculate a timestamp for any build artefacts.
DATE:=$(shell date -u +'%FT%T%z')

# List of Go files that are generated by the build process.  Builds should
# depend on these, clean removes them.
GENERATED_GO_FILES:=proto/felixbackend.pb.go

# Directories that aren't part of the main Felix program,
# e.g. standalone test programs.
K8SFV_DIR:=k8sfv
NON_FELIX_DIRS:=$(K8SFV_DIR)

# All Felix go files.
FELIX_GO_FILES:=$(shell find . $(foreach dir,$(NON_FELIX_DIRS),-path ./$(dir) -prune -o) -type f -name '*.go' -print) $(GENERATED_GO_FILES)

# Files for the Felix+k8s backend test program.
K8SFV_GO_FILES:=$(shell find ./$(K8SFV_DIR) -name prometheus -prune -o -type f -name '*.go' -print)

# Figure out the users UID/GID.  These are needed to run docker containers
# as the current user and ensure that files built inside containers are
# owned by the current user.
MY_UID:=$(shell id -u)
MY_GID:=$(shell id -g)

# Build a docker image used for building debs for trusty.
.PHONY: calico-build/trusty
calico-build/trusty:
	cd docker-build-images && docker build -f ubuntu-trusty-build.Dockerfile$(ARCHTAG) -t calico-build/trusty .

# Build a docker image used for building debs for xenial.
.PHONY: calico-build/xenial
calico-build/xenial:
	cd docker-build-images && docker build -f ubuntu-xenial-build.Dockerfile$(ARCHTAG) -t calico-build/xenial .

# Construct a docker image for building Centos 7 RPMs.
.PHONY: calico-build/centos7
calico-build/centos7:
	cd docker-build-images && \
	  docker build \
	  --build-arg=UID=$(MY_UID) \
	  --build-arg=GID=$(MY_GID) \
	  -f centos7-build.Dockerfile$(ARCHTAG) \
	  -t calico-build/centos7 .

ifeq ("$(ARCH)","ppc64le")
	# Some commands that would typically be run at container build time must be run in a privileged container.
	@-docker rm -f centos7Tmp
	docker run --privileged --name=centos7Tmp calico-build/centos7 \
		/bin/bash -c "/setup-user; /install-centos-build-deps"
	docker commit centos7Tmp calico-build/centos7:latest
endif

# Construct a docker image for building Centos 6 RPMs.
.PHONY: calico-build/centos6
calico-build/centos6:
	cd docker-build-images && \
	  docker build \
	  --build-arg=UID=$(MY_UID) \
	  --build-arg=GID=$(MY_GID) \
	  -f centos6-build.Dockerfile$(ARCHTAG) \
	  -t calico-build/centos6 .

# Build the calico/felix docker image, which contains only Felix.
.PHONY: calico/felix
calico/felix: bin/calico-felix
	rm -rf docker-image/bin
	mkdir -p docker-image/bin
	cp bin/calico-felix docker-image/bin/
	docker build --pull -t $(FELIX_IMAGE_NAME) --file ./docker-image/Dockerfile$(ARCHTAG) docker-image

# Targets for Felix testing with the k8s backend and a k8s API server,
# with k8s model resources being injected by a separate test client.
GET_CONTAINER_IP := docker inspect --format='{{range .NetworkSettings.Networks}}{{.IPAddress}}{{end}}'
GRAFANA_VERSION=4.1.2
.PHONY: k8sfv-test k8sfv-test-existing-felix
# Run k8sfv test with Felix built from current code.
k8sfv-test: calico/felix k8sfv-test-existing-felix
# Run k8sfv test with whatever is the existing 'calico/felix:latest'
# container image.  To use some existing Felix version other than
# 'latest', do 'FELIX_VERSION=<...> make k8sfv-test-existing-felix'.
k8sfv-test-existing-felix: bin/k8sfv.test
	FV_FELIXIMAGE=$(FV_FELIXIMAGE) \
	FV_ETCDIMAGE=$(FV_ETCDIMAGE) \
	FV_TYPHAIMAGE=$(FV_TYPHAIMAGE) \
	FV_K8SIMAGE=$(FV_K8SIMAGE) \
	k8sfv/run-test

PROMETHEUS_DATA_DIR := $$HOME/prometheus-data
K8SFV_PROMETHEUS_DATA_DIR := $(PROMETHEUS_DATA_DIR)/k8sfv

$(K8SFV_PROMETHEUS_DATA_DIR):
	mkdir -p $@

.PHONY: run-prometheus run-grafana stop-prometheus stop-grafana
run-prometheus: stop-prometheus $(K8SFV_PROMETHEUS_DATA_DIR)
	FELIX_IP=`$(GET_CONTAINER_IP) k8sfv-felix` && \
	sed "s/__FELIX_IP__/$${FELIX_IP}/" < $(K8SFV_DIR)/prometheus/prometheus.yml.in > $(K8SFV_DIR)/prometheus/prometheus.yml
	docker run --detach --name k8sfv-prometheus \
	-v $${PWD}/$(K8SFV_DIR)/prometheus/prometheus.yml:/etc/prometheus.yml \
	-v $(K8SFV_PROMETHEUS_DATA_DIR):/prometheus \
	prom/prometheus \
	-config.file=/etc/prometheus.yml \
	-storage.local.path=/prometheus

stop-prometheus:
	@-docker rm -f k8sfv-prometheus
	sleep 2

run-grafana: stop-grafana run-prometheus
	docker run --detach --name k8sfv-grafana -p 3000:3000 \
	-v $${PWD}/$(K8SFV_DIR)/grafana:/etc/grafana \
	-v $${PWD}/$(K8SFV_DIR)/grafana-dashboards:/etc/grafana-dashboards \
	grafana/grafana:$(GRAFANA_VERSION) --config /etc/grafana/grafana.ini
	# Wait for it to get going.
	sleep 5
	# Configure prometheus data source.
	PROMETHEUS_IP=`$(GET_CONTAINER_IP) k8sfv-prometheus` && \
	sed "s/__PROMETHEUS_IP__/$${PROMETHEUS_IP}/" < $(K8SFV_DIR)/grafana-datasources/my-prom.json.in | \
	curl 'http://admin:admin@127.0.0.1:3000/api/datasources' -X POST \
	    -H 'Content-Type: application/json;charset=UTF-8' --data-binary @-

stop-grafana:
	@-docker rm -f k8sfv-grafana
	sleep 2

# Pre-configured docker run command that runs as this user with the repo
# checked out to /code, uses the --rm flag to avoid leaving the container
# around afterwards.
DOCKER_RUN_RM:=docker run --rm --user $(MY_UID):$(MY_GID) -v $${PWD}:/code
DOCKER_RUN_RM_ROOT:=docker run --rm -v $${PWD}:/code

# Allow libcalico-go and the ssh auth sock to be mapped into the build container.
ifdef LIBCALICOGO_PATH
  EXTRA_DOCKER_ARGS += -v $(LIBCALICOGO_PATH):/go/src/github.com/projectcalico/libcalico-go:ro
endif
ifdef SSH_AUTH_SOCK
  EXTRA_DOCKER_ARGS += -v $(SSH_AUTH_SOCK):/ssh-agent --env SSH_AUTH_SOCK=/ssh-agent
endif
DOCKER_GO_BUILD := mkdir -p .go-pkg-cache && \
                   docker run --rm \
                              --net=host \
                              $(EXTRA_DOCKER_ARGS) \
                              -e LOCAL_USER_ID=$(MY_UID) \
                              -v $${PWD}:/go/src/github.com/projectcalico/felix:rw \
                              -v $${PWD}/.go-pkg-cache:/go/pkg:rw \
                              -w /go/src/github.com/projectcalico/felix \
                              $(GO_BUILD_CONTAINER)

# Build all the debs.
.PHONY: deb
deb: dist/calico-felix/calico-felix
ifeq ($(GIT_COMMIT),<unknown>)
	$(error Package builds must be done from a git working copy in order to calculate version numbers.)
endif
	$(MAKE) calico-build/trusty
	$(MAKE) calico-build/xenial
	utils/make-packages.sh deb

# Build RPMs.
.PHONY: rpm
rpm: dist/calico-felix/calico-felix
ifeq ($(GIT_COMMIT),<unknown>)
	$(error Package builds must be done from a git working copy in order to calculate version numbers.)
endif
	$(MAKE) calico-build/centos7
ifneq ("$(ARCH)","ppc64le") # no ppc64le support in centos6
	$(MAKE) calico-build/centos6
endif
	utils/make-packages.sh rpm

.PHONY: protobuf
protobuf: proto/felixbackend.pb.go

# Generate the protobuf bindings for go.
proto/felixbackend.pb.go: proto/felixbackend.proto
	$(DOCKER_RUN_RM) -v $${PWD}/proto:/src:rw \
<<<<<<< HEAD
	              calico/protoc$(ARCHTAG) \
	              --gogofaster_out=plugins=grpc:. \
=======
	              $(PROTOC_CONTAINER) \
	              --gogofaster_out=. \
>>>>>>> df2bd6c2
	              felixbackend.proto

# Update the vendored dependencies with the latest upstream versions matching
# our glide.yaml.  If there area any changes, this updates glide.lock
# as a side effect.  Unless you're adding/updating a dependency, you probably
# want to use the vendor target to install the versions from glide.lock.
VENDOR_REMADE := false
.PHONY: update-vendor
update-vendor glide.lock:
	mkdir -p $$HOME/.glide
	$(DOCKER_GO_BUILD) glide up --strip-vendor
	touch vendor/.up-to-date
	# Optimization: since glide up does the job of glide install, flag to the
	# vendor target that it doesn't need to do anything.
	$(eval VENDOR_REMADE := true)

# vendor is a shortcut for force rebuilding the go vendor directory.
.PHONY: vendor
vendor vendor/.up-to-date: glide.lock
	if ! $(VENDOR_REMADE); then \
	  mkdir -p $$HOME/.glide && \
	  $(DOCKER_GO_BUILD) glide install --strip-vendor && \
	  touch vendor/.up-to-date; \
	fi

# Linker flags for building Felix.
#
# We use -X to insert the version information into the placeholder variables
# in the buildinfo package.
#
# We use -B to insert a build ID note into the executable, without which, the
# RPM build tools complain.
LDFLAGS:=-ldflags "\
        -X github.com/projectcalico/felix/buildinfo.GitVersion=$(GIT_DESCRIPTION) \
        -X github.com/projectcalico/felix/buildinfo.BuildDate=$(DATE) \
        -X github.com/projectcalico/felix/buildinfo.GitRevision=$(GIT_COMMIT) \
        -B 0x$(BUILD_ID)"

bin/calico-felix: $(FELIX_GO_FILES) vendor/.up-to-date
	@echo Building felix...
	mkdir -p bin
	$(DOCKER_GO_BUILD) \
	   sh -c 'go build -v -i -o $@ -v $(LDFLAGS) "github.com/projectcalico/felix" && \
		( ldd bin/calico-felix 2>&1 | grep -q -e "Not a valid dynamic program" \
		-e "not a dynamic executable" || \
		( echo "Error: bin/calico-felix was not statically linked"; false ) )'

bin/iptables-locker: $(FELIX_GO_FILES) vendor/.up-to-date
	@echo Building iptables-locker...
	mkdir -p bin
	$(DOCKER_GO_BUILD) \
	    sh -c 'go build -v -i -o $@ -v $(LDFLAGS) "github.com/projectcalico/felix/fv/iptables-locker"'

bin/test-workload: $(FELIX_GO_FILES) vendor/.up-to-date
	@echo Building test-workload...
	mkdir -p bin
	$(DOCKER_GO_BUILD) \
	    sh -c 'go build -v -i -o $@ -v $(LDFLAGS) "github.com/projectcalico/felix/fv/test-workload"'

bin/test-connection: $(FELIX_GO_FILES) vendor/.up-to-date
	@echo Building test-connection...
	mkdir -p bin
	$(DOCKER_GO_BUILD) \
	    sh -c 'go build -v -i -o $@ -v $(LDFLAGS) "github.com/projectcalico/felix/fv/test-connection"'

bin/k8sfv.test: $(K8SFV_GO_FILES) vendor/.up-to-date
	@echo Building $@...
	$(DOCKER_GO_BUILD) \
	    sh -c 'go test -c -o $@ ./k8sfv && \
		( ldd $@ 2>&1 | grep -q -e "Not a valid dynamic program" \
		-e "not a dynamic executable" || \
		( echo "Error: $@ was not statically linked"; false ) )'

dist/calico-felix/calico-felix: bin/calico-felix
	mkdir -p dist/calico-felix/
	cp bin/calico-felix dist/calico-felix/calico-felix

# Cross-compile Felix for Windows
bin/calico-felix.exe: $(FELIX_GO_FILES) vendor/.up-to-date
	@echo Building felix for Windows...
	mkdir -p bin
	$(DOCKER_GO_BUILD) \
           sh -c 'GOOS=windows go build -v -o $@ -v $(LDFLAGS) "github.com/projectcalico/felix" && \
		( ldd $@ 2>&1 | grep -q "Not a valid dynamic program" || \
		( echo "Error: $@ was not statically linked"; false ) )'

# Install or update the tools used by the build
.PHONY: update-tools
update-tools:
	go get -u github.com/Masterminds/glide
	go get -u github.com/onsi/ginkgo/ginkgo

# Run go fmt on all our go files.
.PHONY: go-fmt goimports
go-fmt goimports:
	$(DOCKER_GO_BUILD) sh -c 'glide nv -x | \
	                          grep -v -e "^\\.$$" | \
	                          xargs goimports -w -local github.com/projectcalico/ *.go'

check-licenses/dependency-licenses.txt: vendor/.up-to-date
	$(DOCKER_GO_BUILD) sh -c 'licenses . > check-licenses/dependency-licenses.txt'

.PHONY: ut
ut combined.coverprofile: vendor/.up-to-date $(FELIX_GO_FILES)
	@echo Running Go UTs.
	$(DOCKER_GO_BUILD) ./utils/run-coverage $(GINKGO_ARGS)

FV_TESTS=$(subst _suite_test.go,.test,$(shell find fv -name "*_suite_test.go"))

$(FV_TESTS): vendor/.up-to-date $(FELIX_GO_FILES)
	# We pre-build the FV test binaries so that we can run them
	# outside a container and allow them to interact with docker.
	$(DOCKER_GO_BUILD) go test ./$(shell dirname $@) -c --tags fvtests -o $@

.PHONY: fv
fv fv/latency.log: calico/felix bin/iptables-locker bin/test-workload bin/test-connection $(FV_TESTS)
	# Copy the ginkgo binary out of the container since we need to run the fv tests directly
	# on the host (because they need to be able to manipulate docker).  It'd be even nicer
	# if we could give the build container access to the docker API but we've so-far struggled
	# to get that working.
	@echo Running Go FVs.
	$(DOCKER_GO_BUILD) cp /go/bin/ginkgo bin/ginkgo
	rm -rf fv/latency.log
	for t in $(FV_TESTS); do \
	    cd $(TOPDIR)/`dirname $$t` && \
	    FV_FELIXIMAGE=$(FV_FELIXIMAGE) \
	    FV_ETCDIMAGE=$(FV_ETCDIMAGE) \
	    FV_TYPHAIMAGE=$(FV_TYPHAIMAGE) \
	    FV_K8SIMAGE=$(FV_K8SIMAGE) \
	    $(TOPDIR)/bin/ginkgo $(GINKGO_ARGS) -slowSpecThreshold 80 -nodes $(FV_GINKGO_NODES) ./`basename $$t` || exit; \
	done
	@echo
	@echo "Latency results:"
	@echo
	-@cat fv/latency.log

bin/check-licenses: $(FELIX_GO_FILES)
	$(DOCKER_GO_BUILD) go build -v -i -o $@ "github.com/projectcalico/felix/check-licenses"

.PHONY: check-licenses
check-licenses: check-licenses/dependency-licenses.txt bin/check-licenses
	@echo Checking dependency licenses
	$(DOCKER_GO_BUILD) bin/check-licenses

.PHONY: go-meta-linter
go-meta-linter: vendor/.up-to-date $(GENERATED_GO_FILES)
	# Run staticcheck stand-alone since gometalinter runs concurrent copies, which
	# uses a lot of RAM.
	$(DOCKER_GO_BUILD) sh -c 'glide nv | xargs -n 3 staticcheck'
	$(DOCKER_GO_BUILD) gometalinter --deadline=300s \
	                                --disable-all \
	                                --enable=goimports \
	                                --vendor ./...

.PHONY: check-typha-pins
check-typha-pins: vendor/.up-to-date
	@echo "Checking Typha's libcalico-go pin matches ours (so that any datamodel"
	@echo "changes are reflected in the Typha-Felix API)."
	@echo
	@echo "Felix's libcalico-go pin:"
	@grep libcalico-go glide.lock -A 5 | grep 'version:' | head -n 1
	@echo "Typha's libcalico-go pin:"
	@grep libcalico-go vendor/github.com/projectcalico/typha/glide.lock -A 5 | grep 'version:' | head -n 1
	if [ "`grep libcalico-go glide.lock -A 5 | grep 'version:' | head -n 1`" != \
	     "`grep libcalico-go vendor/github.com/projectcalico/typha/glide.lock -A 5 | grep 'version:' | head -n 1`" ]; then \
	     echo "Typha and Felix libcalico-go pins differ."; \
	     false; \
	fi

.PHONY: static-checks
static-checks:
	$(MAKE) check-typha-pins go-meta-linter check-licenses

.PHONY: ut-no-cover
ut-no-cover: vendor/.up-to-date $(FELIX_GO_FILES)
	@echo Running Go UTs without coverage.
	$(DOCKER_GO_BUILD) ginkgo -r -skipPackage fv,k8sfv,windows $(GINKGO_ARGS)

.PHONY: ut-watch
ut-watch: vendor/.up-to-date $(FELIX_GO_FILES)
	@echo Watching go UTs for changes...
	$(DOCKER_GO_BUILD) ginkgo watch -r -skipPackage fv,k8sfv,windows $(GINKGO_ARGS)

# Launch a browser with Go coverage stats for the whole project.
.PHONY: cover-browser
cover-browser: combined.coverprofile
	go tool cover -html="combined.coverprofile"

.PHONY: cover-report
cover-report: combined.coverprofile
	# Print the coverage.  We use sed to remove the verbose prefix and trim down
	# the whitespace.
	@echo
	@echo ======== All coverage =========
	@echo
	@$(DOCKER_GO_BUILD) sh -c 'go tool cover -func combined.coverprofile | \
	                           sed 's=github.com/projectcalico/felix/==' | \
	                           column -t'
	@echo
	@echo ======== Missing coverage only =========
	@echo
	@$(DOCKER_GO_BUILD) sh -c "go tool cover -func combined.coverprofile | \
	                           sed 's=github.com/projectcalico/felix/==' | \
	                           column -t | \
	                           grep -v '100\.0%'"

.PHONY: upload-to-coveralls
upload-to-coveralls: combined.coverprofile
ifndef COVERALLS_REPO_TOKEN
	$(error COVERALLS_REPO_TOKEN is undefined - run using make upload-to-coveralls COVERALLS_REPO_TOKEN=abcd)
endif
	$(DOCKER_GO_BUILD) goveralls -repotoken=$(COVERALLS_REPO_TOKEN) -coverprofile=combined.coverprofile

bin/calico-felix.transfer-url: bin/calico-felix
	$(DOCKER_GO_BUILD) sh -c 'curl --upload-file bin/calico-felix https://transfer.sh/calico-felix > $@'

.PHONY: patch-script
patch-script: bin/calico-felix.transfer-url
	$(DOCKER_GO_BUILD) bash -c 'utils/make-patch-script.sh $$(cat bin/calico-felix.transfer-url)'

# Generate a diagram of Felix's internal calculation graph.
docs/calc.pdf: docs/calc.dot
	cd docs/ && dot -Tpdf calc.dot -o calc.pdf

.PHONY: clean
clean:
	rm -rf bin \
	       docker-image/bin \
	       dist \
	       build \
	       fv/fv.test \
	       $(GENERATED_GO_FILES) \
	       go/docs/calc.pdf \
	       .glide \
	       vendor \
	       .go-pkg-cache \
	       check-licenses/dependency-licenses.txt \
	       release-notes-*
	find . -name "junit.xml" -type f -delete
	find . -name "*.coverprofile" -type f -delete
	find . -name "coverage.xml" -type f -delete
	find . -name ".coverage" -type f -delete
	find . -name "*.pyc" -type f -delete

.PHONY: release release-once-tagged
release: clean
ifndef VERSION
	$(error VERSION is undefined - run using make release VERSION=X.Y.Z)
endif
ifeq ($(GIT_COMMIT),<unknown>)
	$(error git commit ID couldn't be determined, releases must be done from a git working copy)
endif
	$(DOCKER_GO_BUILD) utils/tag-release.sh $(VERSION)

.PHONY: continue-release
continue-release:
	@echo "Edited release notes are:"
	@echo
	@cat ./release-notes-$(VERSION)
	@echo
	@echo "Hit Return to go ahead and create the tag, or Ctrl-C to cancel."
	@bash -c read
	# Create annotated release tag.
	git tag $(VERSION) -F ./release-notes-$(VERSION)
	rm ./release-notes-$(VERSION)

	# Now decouple onto another make invocation, as we want some variables
	# (GIT_DESCRIPTION and BUNDLE_FILENAME) to be recalculated based on the
	# new tag.
	$(MAKE) release-once-tagged

release-once-tagged:
	@echo
	@echo "Will now build release artifacts..."
	@echo
	$(MAKE) bin/calico-felix calico/felix
	docker tag calico/felix:latest quay.io/calico/felix:latest
	docker tag calico/felix:latest calico/felix:$(VERSION)
	docker tag calico/felix:$(VERSION) quay.io/calico/felix:$(VERSION)
	@echo
	@echo "Checking built felix has correct version..."
	@result=true; \
	for img in calico/felix:latest quay.io/calico/felix:latest calico/felix:$(VERSION) quay.io/calico/felix:$(VERSION); do \
	  if docker run $$img calico-felix --version | grep -q '$(VERSION)$$'; \
	  then \
	    echo "Check successful. ($$img)"; \
	  else \
	    echo "Incorrect version in docker image $$img!"; \
	    result=false; \
	  fi \
	done; \
	$$result
	@echo
	@echo "Felix release artifacts have been built:"
	@echo
	@echo "- Binary:                 bin/calico-felix"
	@echo "- Docker container image: calico/felix:$(VERSION)"
	@echo "- Same, tagged for Quay:  quay.io/calico/felix:$(VERSION)"
	@echo
	@echo "Now to publish this release to Github:"
	@echo
	@echo "- Push the new tag ($(VERSION)) to https://github.com/projectcalico/felix"
	@echo "- Go to https://github.com/projectcalico/felix/releases/tag/$(VERSION)"
	@echo "- Copy the tag content (release notes) shown on that page"
	@echo "- Go to https://github.com/projectcalico/felix/releases/new?tag=$(VERSION)"
	@echo "- Name the GitHub release:"
	@echo "  - For a stable release: 'Felix $(VERSION)'"
	@echo "  - For a test release:   'Felix $(VERSION) pre-release for testing'"
	@echo "- Paste the copied tag content into the large textbox"
	@echo "- Add an introduction message and, for a significant release,"
	@echo "  append information about where to get the release.  (See the 2.2.0"
	@echo "  release for an example.)"
	@echo "- Attach the binary"
	@echo "- Click the 'This is a pre-release' checkbox, if appropriate"
	@echo "- Click 'Publish release'"
	@echo
	@echo "Then, push the versioned docker images to Dockerhub and Quay:"
	@echo
	@echo "- docker push calico/felix:$(VERSION)"
	@echo "- docker push quay.io/calico/felix:$(VERSION)"
	@echo
	@echo "If this is the latest release from the most recent stable"
	@echo "release series, also push the 'latest' tag:"
	@echo
	@echo "- docker push calico/felix:latest"
	@echo "- docker push quay.io/calico/felix:latest"
	@echo
	@echo "If you also want to build Debian/Ubuntu and RPM packages for"
	@echo "the new release, use 'make deb' and 'make rpm'."
	@echo<|MERGE_RESOLUTION|>--- conflicted
+++ resolved
@@ -295,13 +295,8 @@
 # Generate the protobuf bindings for go.
 proto/felixbackend.pb.go: proto/felixbackend.proto
 	$(DOCKER_RUN_RM) -v $${PWD}/proto:/src:rw \
-<<<<<<< HEAD
-	              calico/protoc$(ARCHTAG) \
+	              $(PROTOC_CONTAINER) \
 	              --gogofaster_out=plugins=grpc:. \
-=======
-	              $(PROTOC_CONTAINER) \
-	              --gogofaster_out=. \
->>>>>>> df2bd6c2
 	              felixbackend.proto
 
 # Update the vendored dependencies with the latest upstream versions matching
